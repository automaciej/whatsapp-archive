#!/usr/bin/python3

"""Reads a WhatsApp conversation export file and writes a HTML file."""

import argparse
import collections
import dateutil.parser
import itertools
import jinja2
import logging
import mimetypes
import os.path
import re

from typing import Optional
from dataclasses import dataclass

# Format of the standard WhatsApp export line. This is likely to continue to
# change in the future and so this application will need to be updated.
# The biggest challenge is that every language seems to have its own set of
# rules for dates, and it's not trivial to match them all correctly.
TIME_RE = '(?P<time>[\d:]+( [AP]M)?)'
SEPARATOR_RE = '( - |: | )'
NAME_RE = '(?P<name>[^:]+)'
DTSEP_RE = ' ?[,à]? ?'


class Error(Exception):
    """Something bad happened."""


Matchers = collections.namedtuple(
    'Matchers',
    'date time datetime name firstline line')


def _MakeDatePattern():
    patterns = []
    d = '[\d]+'
    separators = ['-', '\.', '/']
    for sep in separators:
        patterns.append(f'{d}{sep}{d}{sep}{d}')
    return '(?P<date>' + '|'.join(patterns) + ')'


def _MakeDateTimePattern():
    return '\[?' + _MakeDatePattern() + DTSEP_RE + TIME_RE + '\]?'


def _MakeLinePattern():
    return (
        _MakeDateTimePattern() +
        SEPARATOR_RE +
        NAME_RE +
        ': ' +
        '(?P<body>.*$)')


def _MakeFirstLinePattern():
    return (_MakeDateTimePattern() + SEPARATOR_RE + '(?P<body>.*$)')


def _MakeMatchers() -> Matchers:
    return Matchers(
        date = _MakeDatePattern(),
        time = TIME_RE,
        datetime = _MakeDateTimePattern(),
        name = NAME_RE,
        firstline = _MakeFirstLinePattern(),
        line = _MakeLinePattern(),
    )


def ParseLine(matchers: Matchers, line: str):
    """Parses a single line of WhatsApp export file."""
    m = re.match(matchers.line, line)
    if m:
        d = dateutil.parser.parse("%s %s" % (m.group('date'),
            m.group('time')), dayfirst=True)
        return d, m.group('name'), m.group('body')
    # Maybe it's the first line which doesn't contain a person's name.
    m = re.match(matchers.firstline, line)
    if m:
        d = dateutil.parser.parse("%s %s" % (m.group('date'),
            m.group('time')), dayfirst=True)
        return d, 'nobody', m.group('body')
    return None


FILE_RE = u'(?P<path>(AUD|PTT|STK|IMG|VID|DOC)-(\d){8}-WA\d+\.(m4a|jpg|mp4|pdf|webp|gif|opus|mp3|aac|wav|mpeg|3gp|avi|wmm|jpeg|png|tiff|ico))'


@dataclass
class Media:
    path: str
    mime: str


def MediaMessageToPath(msg_body: str) -> Optional[str]:
    m = re.match(u'\u200e?' + FILE_RE, msg_body, re.U)
    if m:
        return m.group('path')


def AsMedia(msg_body: str) -> Optional[Media]:
    """Guesses whether the current message is a media message or not.

    Since media files seem to be named consistently, we don't need to match the
    text in the parentheses. We just match that there's something in
    parentheses.
    """
    m = re.match(u'\u200e?' + FILE_RE + ' \([a-z ]+\)', msg_body, re.U)
    if m is not None:
        path = MediaMessageToPath(msg_body)
        mime_type, _ = mimetypes.guess_type(path)
        return Media(path, mime_type)
    return None


def IdentifyMessages(lines):
    """Input text can contain multi-line messages. If there's a line that
    doesn't start with a date and a name, that's probably a continuation of the
    previous message and should be appended to it.
    """
    matchers = _MakeMatchers()
    messages = []
    msg_date = None
    msg_user = None
    msg_body = None
    msg_media = None
    for line in lines:
        m = ParseLine(matchers, line)
        if m is not None:
            if msg_date is not None:
                # We have a new message, so there will be no more lines for the
                # one we've seen previously -- it's complete. Let's add it to
                # the list.
                msg_media = AsMedia(msg_body)
                messages.append((msg_date, msg_user, msg_body, msg_media))
                msg_date, msg_user, msg_body, msg_media = None, None, None, None
            msg_date, msg_user, msg_body = m
        else:
            if msg_date is None:
                raise Error("Can't parse the first line: " + repr(line) +
                        ', regexes are first_line = ' + repr(matchers.firstline) +
                        ' and line =' + repr(matchers.line))
            msg_body += '\n' + line.strip()
            msg_media = AsMedia(line.strip())
    # The last message remains. Let's add it, if it exists.
    if msg_date is not None:
        msg_media = AsMedia(msg_body)
        messages.append((msg_date, msg_user, msg_body, msg_media))
    return messages


def TemplateData(messages, input_filename):
    """Create a struct suitable for procesing in a template.
    Returns:
        A dictionary of values.
    """
    by_user = []
    file_basename = os.path.basename(input_filename)
    for user, msgs_of_user in itertools.groupby(messages, lambda x: x[1]):
        msgs_as_list = list(msgs_of_user)
        by_user.append((user, msgs_as_list[0][0].date(), msgs_as_list))
    dates = []
    prev_date = None
    for _, first_msg_date, _ in by_user:
        if first_msg_date != prev_date:
            dates.append(first_msg_date)
        prev_date = first_msg_date
    by_month = []
    # Item format:
    # ((year, month), [(day_of_month, datetime_object)])
    for month, days in itertools.groupby(dates, lambda x: (x.year, x.month)):
        by_month.append((month, [(d.day, d) for d in days]))
    return dict(by_user=by_user, dates=by_month, input_basename=file_basename,
            input_full_path=input_filename)


def FormatHTML(data):
    tmpl = """<!DOCTYPE html>
    <html>
    <head>
        <title>WhatsApp archive {{ input_basename }}</title>
        <meta charset="utf-8"/>
        <meta name="viewport" content="width=device-width, initial-scale=1">
        <style>
            body {
                font-family: Arial, Helvetica, sans-serif;
                font-size: 10px;
                background-color: rgb(255, 255, 255);
                display: flex;
                width: 100%;
                flex-direction: column;
            }
            @media screen and (min-width: 600px) {
                body, ol.users {
                flex-direction: column;
                width: 600px;
                }
            }
                    ol.users {
                list-style-type: none;
                list-style-position: inside;
                margin: 1em;
                padding: 0;
                background-color: rgb(250, 240, 227);
                border-radius: 7px;
            }
            ol.messages {
                list-style-type: none;
                list-style-position: inside;
                margin: 1em;
                padding-left: 1.5em;
            }
            ol.messages li.text-msg {
                margin-left: 1em;
                font-size: 12px;
                background-color: rgb(220,248,200);
                margin: 1em;
                margin-left: 0em;
                margin-bottom: 0em;
                margin-top: 0.3em;
                padding: 0.8em;
                border-width:1px;
                border-style: solid;
                border-color:rgb(225, 245, 212);
                border-radius: 7px;
                background: #dcf8c8;
                box-shadow:  5px 5px 5px #b0c6a0,
                            0px -0px 7px #fffff0;
            }
            span.username {
                color: rgb(26, 26, 26);
                font-size: 14px;
                font-weight: bolder;

            }
            span.date {
                color: rgb(20, 20, 20);
                font-style: Oblique;
                font-size: 10px;
            }

            ol.img {
                display: block;
                margin-left: auto;
                margin-right: auto;
                width: 50%;
                border-width:1px;
                border-style: solid;
                border-color:rgb(225, 245, 212);
            }
            ol.date-index {
                list-style: none;
            }
        </style>

    </head>
    <body>
        <h1>{{ input_basename }}</h1>
        <ol class="date-index">
        {% for month, days in dates %}
              <li> {{ month[0] }}-{{ month[1] }}
              {% for day, date_ in days %}
              <a href="#{{ date_ }}">{{ day }}</a>
              {% endfor %}
              </li>
        {% endfor %}
        </ol>
        <ol class="users">
        {% for user, first_msg_date, messages in by_user -%}
            <li>
            <a id="{{first_msg_date}}">
                <span class="username">{{ user }}</span>
            </a>
            <span class="date">{{ messages[0][0] }}</span>
            <ol class="messages">
<<<<<<< HEAD
            {% for _, _, body, media in messages %}
                {% if media is not none %}
                    {% if "IMG" in media %}
                        <a href='{{ media }}' target="_blank"><img src='{{ media }}' width="400"></img></a>
                    {% elif "opus" in media %}
                        <audio controls>
                            <source src="{{ media }}" type="audio/ogg; codecs=opus">
                        </audio>
                    {% elif "m4a" in media %}
                        <audio controls>
                            <source src="{{ media }}" type="audio/x-m4a">
                        </audio>
                    {% elif "mp4" in media %}}
                        <video controls>
                             <source src="{{ media }}" type="video/mp4"/>
                         </video>
                    {% else %}
                        unsupported media {{ media | e }}
                    {% endif %}
                {% else %}
                    <li>{{ body | e }}</li>
                {% endif %}
            {% endfor %}
=======
            {% for _, _, body, media in messages -%}
            {% if media is not none -%}
                <li class="media">
                {% if media.mime.startswith("image/") %}
                    <a href='{{ media.path }}' target="_blank"><img src='{{ media.path }}' width="400"></img></a>
                {% elif media.mime.startswith("audio/") %}
                    <audio controls>
                        <source src="{{ media.path }}" type="{{ media.mime }}">
                    </audio>
                {% elif media.mime.startswith("video/") %}
                    <video controls>
                        <source src="{{ media.path }}" type="{{ media.mime }}"/>
                    </video>
                {%- else -%}
                    unsupported media {{ media.path | e }}
                {%- endif %}
                </li>
            {% else %}
                <li class="text-msg">{{ body | e }}</li>
            {% endif %}
            {%- endfor %}
>>>>>>> c4d94ad9
            </ol>
            </li>
        {% endfor %}
        </ol>
    </body>
    </html>
    """
    return jinja2.Environment().from_string(tmpl).render(**data)


def main():
    logging.basicConfig(level=logging.INFO)
    parser = argparse.ArgumentParser(description='Produce a browsable history '
            'of a WhatsApp conversation')
    parser.add_argument('-i', dest='input_file', required=True)
    parser.add_argument('-o', dest='output_file', required=True)
    args = parser.parse_args()
    with open(args.input_file, 'rt', encoding='utf-8-sig') as fd:
        messages = IdentifyMessages(fd.readlines())
    template_data = TemplateData(messages, args.input_file)
    HTML = FormatHTML(template_data)
    with open(args.output_file, 'w', encoding='utf-8') as fd:
        fd.write(HTML)


if __name__ == '__main__':
    main()<|MERGE_RESOLUTION|>--- conflicted
+++ resolved
@@ -277,31 +277,6 @@
             </a>
             <span class="date">{{ messages[0][0] }}</span>
             <ol class="messages">
-<<<<<<< HEAD
-            {% for _, _, body, media in messages %}
-                {% if media is not none %}
-                    {% if "IMG" in media %}
-                        <a href='{{ media }}' target="_blank"><img src='{{ media }}' width="400"></img></a>
-                    {% elif "opus" in media %}
-                        <audio controls>
-                            <source src="{{ media }}" type="audio/ogg; codecs=opus">
-                        </audio>
-                    {% elif "m4a" in media %}
-                        <audio controls>
-                            <source src="{{ media }}" type="audio/x-m4a">
-                        </audio>
-                    {% elif "mp4" in media %}}
-                        <video controls>
-                             <source src="{{ media }}" type="video/mp4"/>
-                         </video>
-                    {% else %}
-                        unsupported media {{ media | e }}
-                    {% endif %}
-                {% else %}
-                    <li>{{ body | e }}</li>
-                {% endif %}
-            {% endfor %}
-=======
             {% for _, _, body, media in messages -%}
             {% if media is not none -%}
                 <li class="media">
@@ -323,7 +298,6 @@
                 <li class="text-msg">{{ body | e }}</li>
             {% endif %}
             {%- endfor %}
->>>>>>> c4d94ad9
             </ol>
             </li>
         {% endfor %}
